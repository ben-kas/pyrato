--- conflicted
+++ resolved
@@ -132,11 +132,7 @@
     if not is_energy:
         data = np.abs(impulse_response)**2
     else:
-<<<<<<< HEAD
-        data = np.abs(impulse_response)
-=======
         data = impulse_response.copy()
->>>>>>> f2a7abd4
 
     if data.ndim >= 2:
         energy_decay_curve = np.fliplr(np.nancumsum(np.fliplr(data), axis=-1))
@@ -237,27 +233,6 @@
     atmospheric_pressure : double
         Atmospheric pressure.
 
-<<<<<<< HEAD
-=======
-    return energy_decay_curve
-
-
-def air_attenuation_coefficient(frequency, temperature=20, humidity=50, atmospheric_pressure=101325):
-    """Calculate the attenuation coefficient m for the absorption caused by friction with the surrounding air.
-
-    Parameters
-    ----------
-    frequency : double
-        The frequency for which the attenuation coefficient is calculated.
-        When processing in fractional octave bands use the center frequency.
-    temperature : double
-        Temperature in degrees Celsius.
-    humidity : double
-        Humidity in percent.
-    atmospheric_pressure : double
-        Atmospheric pressure.
-
->>>>>>> f2a7abd4
     Returns
     -------
     attenuation_coefficient : double
@@ -268,11 +243,7 @@
     referencePressureKPa = 101.325
     pressureKPa = atmospheric_pressure/1000.0
 
-<<<<<<< HEAD
     # determine molar concentration of water vapor
-=======
-    #determine molar concentration of water vapor
->>>>>>> f2a7abd4
     tmp = (( 10.79586 * (1.0 - (273.16/roomTemperatureKelvin) )) -
         (5.02808 * np.log10((roomTemperatureKelvin/273.16)) ) +
         (1.50474 * 0.0001 * (1.0 - 10.0 ** (-8.29692*((roomTemperatureKelvin/273.16) - 1.0)))) +
